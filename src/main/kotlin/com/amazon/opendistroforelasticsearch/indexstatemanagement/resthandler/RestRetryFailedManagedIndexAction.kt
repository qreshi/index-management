/*
 * Copyright 2019 Amazon.com, Inc. or its affiliates. All Rights Reserved.
 *
 * Licensed under the Apache License, Version 2.0 (the "License").
 * You may not use this file except in compliance with the License.
 * A copy of the License is located at
 *
 * http://www.apache.org/licenses/LICENSE-2.0
 *
 * or in the "license" file accompanying this file. This file is distributed
 * on an "AS IS" BASIS, WITHOUT WARRANTIES OR CONDITIONS OF ANY KIND, either
 * express or implied. See the License for the specific language governing
 * permissions and limitations under the License.
 */

package com.amazon.opendistroforelasticsearch.indexstatemanagement.resthandler

import com.amazon.opendistroforelasticsearch.indexstatemanagement.IndexStateManagementPlugin
import com.amazon.opendistroforelasticsearch.indexstatemanagement.elasticapi.getManagedIndexMetaData
import com.amazon.opendistroforelasticsearch.indexstatemanagement.elasticapi.getPolicyID
import com.amazon.opendistroforelasticsearch.indexstatemanagement.model.ManagedIndexMetaData
import com.amazon.opendistroforelasticsearch.indexstatemanagement.model.managedindexmetadata.RetryInfoMetaData
import com.amazon.opendistroforelasticsearch.indexstatemanagement.transport.action.updateindexmetadata.UpdateManagedIndexMetaDataAction
import com.amazon.opendistroforelasticsearch.indexstatemanagement.transport.action.updateindexmetadata.UpdateManagedIndexMetaDataRequest
import com.amazon.opendistroforelasticsearch.indexstatemanagement.util.FailedIndex
import com.amazon.opendistroforelasticsearch.indexstatemanagement.util.UPDATED_INDICES
import com.amazon.opendistroforelasticsearch.indexstatemanagement.util.buildInvalidIndexResponse
import org.apache.logging.log4j.LogManager
import org.elasticsearch.action.admin.cluster.state.ClusterStateRequest
import org.elasticsearch.action.admin.cluster.state.ClusterStateResponse
import org.elasticsearch.action.support.IndicesOptions
import org.elasticsearch.action.support.master.AcknowledgedResponse
import org.elasticsearch.client.node.NodeClient
import org.elasticsearch.cluster.ClusterState
import org.elasticsearch.cluster.block.ClusterBlockException
import org.elasticsearch.common.Strings
import org.elasticsearch.common.settings.Settings
import org.elasticsearch.common.xcontent.XContentHelper
import org.elasticsearch.index.Index
import org.elasticsearch.rest.BaseRestHandler
import org.elasticsearch.rest.BytesRestResponse
import org.elasticsearch.rest.RestChannel
import org.elasticsearch.rest.RestController
import org.elasticsearch.rest.RestRequest
import org.elasticsearch.rest.RestResponse
import org.elasticsearch.rest.RestStatus
import org.elasticsearch.rest.action.RestActionListener
import org.elasticsearch.rest.action.RestResponseListener

class RestRetryFailedManagedIndexAction(
    settings: Settings,
    controller: RestController
) : BaseRestHandler(settings) {

    private val log = LogManager.getLogger(javaClass)

    init {
        controller.registerHandler(RestRequest.Method.POST, RETRY_BASE_URI, this)
        controller.registerHandler(RestRequest.Method.POST, "$RETRY_BASE_URI/{index}", this)
    }

    override fun getName(): String {
        return "retry_failed_managed_index"
    }

    override fun prepareRequest(request: RestRequest, client: NodeClient): RestChannelConsumer {
        val indices: Array<String>? = Strings.splitStringByCommaToArray(request.param("index"))
        if (indices == null || indices.isEmpty()) {
            throw IllegalArgumentException("Missing indices")
        }
        val body = if (request.hasContent()) {
            XContentHelper.convertToMap(request.requiredContent(), false, request.xContentType).v2()
        } else {
            mapOf()
        }

        val strictExpandIndicesOptions = IndicesOptions.strictExpand()

        val clusterStateRequest = ClusterStateRequest()
        clusterStateRequest.clear()
            .indices(*indices)
            .metaData(true)
            .masterNodeTimeout(request.paramAsTime("master_timeout", clusterStateRequest.masterNodeTimeout()))
            .indicesOptions(strictExpandIndicesOptions)

        return RestChannelConsumer {
            client.admin()
                .cluster()
                .state(clusterStateRequest, IndexDestinationHandler(client, it, body["state"] as String?))
        }
    }

    inner class IndexDestinationHandler(
        private val client: NodeClient,
        channel: RestChannel,
        private val startState: String?
    ) : RestActionListener<ClusterStateResponse>(channel) {

        private val failedIndices: MutableList<FailedIndex> = mutableListOf()
        private val listOfIndexMetaData: MutableList<Pair<Index, ManagedIndexMetaData>> = mutableListOf()

        override fun processResponse(clusterStateResponse: ClusterStateResponse) {
            val state = clusterStateResponse.state
            populateList(state)

            val builder = channel.newBuilder().startObject()
            if (listOfIndexMetaData.isNotEmpty()) {
                val updateManagedIndexMetaDataRequest = UpdateManagedIndexMetaDataRequest(listOfIndexMetaData)

                try {
                    client.execute(UpdateManagedIndexMetaDataAction, updateManagedIndexMetaDataRequest,
                        object : RestResponseListener<AcknowledgedResponse>(channel) {
                            override fun buildResponse(acknowledgedResponse: AcknowledgedResponse): RestResponse {
                                if (acknowledgedResponse.isAcknowledged) {
                                    builder.field(UPDATED_INDICES, listOfIndexMetaData.size)
                                } else {
                                    failedIndices.addAll(listOfIndexMetaData.map {
                                        FailedIndex(it.first.name, it.first.uuid, "failed to update IndexMetaData")
                                    })
                                }
                                buildInvalidIndexResponse(builder, failedIndices)
                                return BytesRestResponse(RestStatus.OK, builder.endObject())
                            }
                        }
                    )
                } catch (e: ClusterBlockException) {
                    failedIndices.addAll(listOfIndexMetaData.map {
                        FailedIndex(it.first.name, it.first.uuid, "failed to update with ClusterBlockException. ${e.message}")
                    })
                    buildInvalidIndexResponse(builder, failedIndices)
                    channel.sendResponse(BytesRestResponse(RestStatus.OK, builder.endObject()))
                }
            } else {
                buildInvalidIndexResponse(builder, failedIndices)
                channel.sendResponse(BytesRestResponse(RestStatus.OK, builder.endObject()))
            }
        }

<<<<<<< HEAD
        private fun populateList(state: ClusterState, startState: String?) {
            for (indexMetaDataEntry in state.metaData.indices) {
                val indexMetaData = indexMetaDataEntry.value
=======
        private fun buildInvalidIndexResponse(builder: XContentBuilder) {
            if (failedIndices.isNotEmpty()) {
                builder.field(FAILURES, true)
                builder.startArray(FAILED_INDICES)
                for (failedIndex in failedIndices) {
                    builder.startObject()
                    builder.field("index_name", failedIndex.name)
                    builder.field("index_uuid", failedIndex.uuid)
                    builder.field("reason", failedIndex.reason)
                    builder.endObject()
                }
                builder.endArray()
            } else {
                builder.field(FAILURES, false)
            }
        }

        private fun populateList(state: ClusterState) {
            for (indexMetadataEntry in state.metaData.indices) {
                val indexMetaData = indexMetadataEntry.value
>>>>>>> 5f67782d
                val managedIndexMetaData = indexMetaData.getManagedIndexMetaData()
                when {
                    indexMetaData.getPolicyID() == null ->
                        failedIndices.add(FailedIndex(indexMetaData.index.name, indexMetaData.index.uuid, "This index is not being managed."))
                    managedIndexMetaData == null ->
                        failedIndices.add(FailedIndex(indexMetaData.index.name, indexMetaData.index.uuid, "There is no IndexMetaData information"))
                    managedIndexMetaData.retryInfo == null || !managedIndexMetaData.retryInfo.failed ->
                        failedIndices.add(FailedIndex(indexMetaData.index.name, indexMetaData.index.uuid, "This index is not in failed state."))
                    else ->
                        listOfIndexMetaData.add(
                            Pair(
                                indexMetaData.index,
                                managedIndexMetaData.copy(
                                    stepMetaData = null,
                                    retryInfo = RetryInfoMetaData(false, 0),
                                    transitionTo = startState,
                                    info = mapOf("message" to "Attempting to retry")
                                )
                            )
                        )
                }
            }
        }
    }

    companion object {
        const val RETRY_BASE_URI = "${IndexStateManagementPlugin.ISM_BASE_URI}/retry"
    }
}<|MERGE_RESOLUTION|>--- conflicted
+++ resolved
@@ -136,32 +136,9 @@
             }
         }
 
-<<<<<<< HEAD
-        private fun populateList(state: ClusterState, startState: String?) {
+        private fun populateList(state: ClusterState) {
             for (indexMetaDataEntry in state.metaData.indices) {
                 val indexMetaData = indexMetaDataEntry.value
-=======
-        private fun buildInvalidIndexResponse(builder: XContentBuilder) {
-            if (failedIndices.isNotEmpty()) {
-                builder.field(FAILURES, true)
-                builder.startArray(FAILED_INDICES)
-                for (failedIndex in failedIndices) {
-                    builder.startObject()
-                    builder.field("index_name", failedIndex.name)
-                    builder.field("index_uuid", failedIndex.uuid)
-                    builder.field("reason", failedIndex.reason)
-                    builder.endObject()
-                }
-                builder.endArray()
-            } else {
-                builder.field(FAILURES, false)
-            }
-        }
-
-        private fun populateList(state: ClusterState) {
-            for (indexMetadataEntry in state.metaData.indices) {
-                val indexMetaData = indexMetadataEntry.value
->>>>>>> 5f67782d
                 val managedIndexMetaData = indexMetaData.getManagedIndexMetaData()
                 when {
                     indexMetaData.getPolicyID() == null ->
